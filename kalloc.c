// Physical memory allocator, intended to allocate
<<<<<<< HEAD
// memory for user processes. Allocates in 4096-byte pages.
// Free list is kept sorted and combines adjacent pages into
// long runs, to make it easier to allocate big segments.
// This combining is not useful now that xv6 uses paging.
=======
// memory for user processes, kernel stacks, page table pages,
// and pipe buffers. Allocates 4096-byte pages.
>>>>>>> 7d7dc933

#include "types.h"
#include "defs.h"
#include "param.h"
#include "mmu.h"
#include "spinlock.h"

struct run {
  struct run *next;
};

struct {
  struct spinlock lock;
  struct run *freelist;
} kmem;

int nfreemem;

// Initialize free list of physical pages.
void
kinit(char *p, uint len)
{
  initlock(&kmem.lock, "kmem");
<<<<<<< HEAD
  nfreemem = 0;
  kfree(p, len);
=======
  char *p1 = (char*)PGROUNDUP((uint)p);
  char *p2 = PGROUNDDOWN(p + len);
  for( ; p1 < p2; p1 += 4096)
    kfree(p1);
>>>>>>> 7d7dc933
}

// Free the page of physical memory pointed at by v,
// which normally should have been returned by a
// call to kalloc().  (The exception is when
// initializing the allocator; see kinit above.)
void
kfree(char *v)
{
  struct run *r;

<<<<<<< HEAD
  if(len <= 0 || len % PGSIZE)
=======
  if(((uint) v) % PGSIZE || (uint)v < 1024*1024 || (uint)v >= PHYSTOP) 
>>>>>>> 7d7dc933
    panic("kfree");

  // Fill with junk to catch dangling refs.
  memset(v, 1, PGSIZE);

  acquire(&kmem.lock);
<<<<<<< HEAD
  nfreemem += len;
  p = (struct run*)v;
  pend = (struct run*)(v + len);
  for(rp=&kmem.freelist; (r=*rp) != 0 && r <= pend; rp=&r->next){
    rend = (struct run*)((char*)r + r->len);
    if(r <= p && p < rend) {
      cprintf("freeing a free page: r = 0x%x p = 0x%x rend = 0x%x\n", 
	      r, p, rend);
      panic("freeing free page");
    }
    if(rend == p){  // r before p: expand r to include p
      r->len += len;
      if(r->next && r->next == pend){  // r now next to r->next?
        r->len += r->next->len;
        r->next = r->next->next;
      }
      goto out;
    }
    if(pend == r){  // p before r: expand p to include, replace r
      p->len = len + r->len;
      p->next = r->next;
      *rp = p;
      goto out;
    }
  }
  // Insert p before r in list.
  p->len = len;
  p->next = r;
  *rp = p;

 out:
=======
  r = (struct run *) v;
  r->next = kmem.freelist;
  kmem.freelist = r;
>>>>>>> 7d7dc933
  release(&kmem.lock);
}

// Allocate one 4096-byte page of physical memory.
// Returns a pointer that the kernel can use.
// Returns 0 if the memory cannot be allocated.
char*
kalloc()
{
<<<<<<< HEAD
  char *p;
  struct run *r, **rp;

  if(n % PGSIZE || n <= 0)
    panic("kalloc");

  acquire(&kmem.lock);
  for(rp=&kmem.freelist; (r=*rp) != 0; rp=&r->next){
    if(r->len >= n){
      r->len -= n;
      p = (char*)r + r->len;
      if(r->len == 0)
        *rp = r->next;
      nfreemem -= n;
      release(&kmem.lock);
      return p;
    }
  }
  release(&kmem.lock);
  return 0;
=======
  struct run *r;

  acquire(&kmem.lock);
  r = kmem.freelist;
  if(r)
    kmem.freelist = r->next;
  release(&kmem.lock);
  return (char*) r;
>>>>>>> 7d7dc933
}
<|MERGE_RESOLUTION|>--- conflicted
+++ resolved
@@ -1,13 +1,6 @@
 // Physical memory allocator, intended to allocate
-<<<<<<< HEAD
-// memory for user processes. Allocates in 4096-byte pages.
-// Free list is kept sorted and combines adjacent pages into
-// long runs, to make it easier to allocate big segments.
-// This combining is not useful now that xv6 uses paging.
-=======
 // memory for user processes, kernel stacks, page table pages,
 // and pipe buffers. Allocates 4096-byte pages.
->>>>>>> 7d7dc933
 
 #include "types.h"
 #include "defs.h"
@@ -24,22 +17,15 @@
   struct run *freelist;
 } kmem;
 
-int nfreemem;
-
 // Initialize free list of physical pages.
 void
 kinit(char *p, uint len)
 {
   initlock(&kmem.lock, "kmem");
-<<<<<<< HEAD
-  nfreemem = 0;
-  kfree(p, len);
-=======
   char *p1 = (char*)PGROUNDUP((uint)p);
   char *p2 = PGROUNDDOWN(p + len);
   for( ; p1 < p2; p1 += 4096)
     kfree(p1);
->>>>>>> 7d7dc933
 }
 
 // Free the page of physical memory pointed at by v,
@@ -51,54 +37,16 @@
 {
   struct run *r;
 
-<<<<<<< HEAD
-  if(len <= 0 || len % PGSIZE)
-=======
   if(((uint) v) % PGSIZE || (uint)v < 1024*1024 || (uint)v >= PHYSTOP) 
->>>>>>> 7d7dc933
     panic("kfree");
 
   // Fill with junk to catch dangling refs.
   memset(v, 1, PGSIZE);
 
   acquire(&kmem.lock);
-<<<<<<< HEAD
-  nfreemem += len;
-  p = (struct run*)v;
-  pend = (struct run*)(v + len);
-  for(rp=&kmem.freelist; (r=*rp) != 0 && r <= pend; rp=&r->next){
-    rend = (struct run*)((char*)r + r->len);
-    if(r <= p && p < rend) {
-      cprintf("freeing a free page: r = 0x%x p = 0x%x rend = 0x%x\n", 
-	      r, p, rend);
-      panic("freeing free page");
-    }
-    if(rend == p){  // r before p: expand r to include p
-      r->len += len;
-      if(r->next && r->next == pend){  // r now next to r->next?
-        r->len += r->next->len;
-        r->next = r->next->next;
-      }
-      goto out;
-    }
-    if(pend == r){  // p before r: expand p to include, replace r
-      p->len = len + r->len;
-      p->next = r->next;
-      *rp = p;
-      goto out;
-    }
-  }
-  // Insert p before r in list.
-  p->len = len;
-  p->next = r;
-  *rp = p;
-
- out:
-=======
   r = (struct run *) v;
   r->next = kmem.freelist;
   kmem.freelist = r;
->>>>>>> 7d7dc933
   release(&kmem.lock);
 }
 
@@ -108,28 +56,6 @@
 char*
 kalloc()
 {
-<<<<<<< HEAD
-  char *p;
-  struct run *r, **rp;
-
-  if(n % PGSIZE || n <= 0)
-    panic("kalloc");
-
-  acquire(&kmem.lock);
-  for(rp=&kmem.freelist; (r=*rp) != 0; rp=&r->next){
-    if(r->len >= n){
-      r->len -= n;
-      p = (char*)r + r->len;
-      if(r->len == 0)
-        *rp = r->next;
-      nfreemem -= n;
-      release(&kmem.lock);
-      return p;
-    }
-  }
-  release(&kmem.lock);
-  return 0;
-=======
   struct run *r;
 
   acquire(&kmem.lock);
@@ -138,5 +64,4 @@
     kmem.freelist = r->next;
   release(&kmem.lock);
   return (char*) r;
->>>>>>> 7d7dc933
 }
